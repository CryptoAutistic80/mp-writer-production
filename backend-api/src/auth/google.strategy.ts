--- conflicted
+++ resolved
@@ -27,16 +27,9 @@
     });
   }
 
-<<<<<<< HEAD
-  // Ensure Google always shows the account chooser
-  // (fixes cases where it auto-selects the last used account)
-  authorizationParams(): any {
-    return { prompt: 'select_account' };
-=======
   // Always show Google account chooser
   authorizationParams() {
     return { prompt: 'select_account' } as any;
->>>>>>> bab0dbc5
   }
 
   async validate(
